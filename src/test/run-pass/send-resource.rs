// Copyright 2012 The Rust Project Developers. See the COPYRIGHT
// file at the top-level directory of this distribution and at
// http://rust-lang.org/COPYRIGHT.
//
// Licensed under the Apache License, Version 2.0 <LICENSE-APACHE or
// http://www.apache.org/licenses/LICENSE-2.0> or the MIT license
// <LICENSE-MIT or http://opensource.org/licenses/MIT>, at your
// option. This file may not be copied, modified, or distributed
// except according to those terms.

use std::task;
<<<<<<< HEAD
use std::comm::channel;
=======
use std::sync::mpsc::channel;
>>>>>>> bc83a009

struct test {
  f: int,
}

impl Drop for test {
    fn drop(&mut self) {}
}

fn test(f: int) -> test {
    test {
        f: f
    }
}

pub fn main() {
    let (tx, rx) = channel();

    task::spawn(move|| {
        let (tx2, rx2) = channel();
        tx.send(tx2).unwrap();

        let _r = rx2.recv().unwrap();
    });

    rx.recv().unwrap().send(test(42)).unwrap();
}<|MERGE_RESOLUTION|>--- conflicted
+++ resolved
@@ -9,11 +9,7 @@
 // except according to those terms.
 
 use std::task;
-<<<<<<< HEAD
-use std::comm::channel;
-=======
 use std::sync::mpsc::channel;
->>>>>>> bc83a009
 
 struct test {
   f: int,
