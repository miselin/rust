--- conflicted
+++ resolved
@@ -92,11 +92,7 @@
     use prelude::v1::*;
 
     use sync::{Arc, Barrier};
-<<<<<<< HEAD
-    use comm::{channel, Empty};
-=======
     use sync::mpsc::{channel, TryRecvError};
->>>>>>> bc83a009
     use thread::Thread;
 
     #[test]
@@ -109,11 +105,7 @@
             let tx = tx.clone();
             Thread::spawn(move|| {
                 c.wait();
-<<<<<<< HEAD
-                tx.send(true);
-=======
                 tx.send(true).unwrap();
->>>>>>> bc83a009
             }).detach();
         }
 
